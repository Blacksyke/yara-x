--- conflicted
+++ resolved
@@ -226,23 +226,14 @@
     let rules = crate::compiler::Compiler::new()
         .add_source(
             r#"
-        import "test_proto2"
-<<<<<<< HEAD
-
+        import "test_proto2"        
         rule test_1 {
           condition:
-            test_proto2.int64_zero == 0 and
-=======
-        
-        rule test_1 {
-          condition:
             test_proto2.int64_zero == 0 and 
->>>>>>> 4daff648
             test_proto2.int64_one == 1 and
             test_proto2.int64_one + test_proto2.int64_zero == 1 and
             test_proto2.int64_one + test_proto2.int64_one == 2 and
             test_proto2.int64_one * test_proto2.int64_one == 1 and
-<<<<<<< HEAD
             test_proto2.int64_one - test_proto2.int64_one == 0 and
             test_proto2.string_foo != test_proto2.string_bar and
             test_proto2.string_foo == "foo" and
@@ -253,26 +244,15 @@
             test_proto2.string_bar icontains "AR" and
             test_proto2.string_bar iendswith "AR" and
             test_proto2.string_bar istartswith "BAR" and
-            test_proto2.string_bar iequals "BAR" and
-        }
-
-=======
-            test_proto2.int64_one - test_proto2.int64_one == 0 and 
-            //test_proto2.string_foo == "foo" and 
-            test_proto2.string_foo contains "oo" 
+            test_proto2.string_bar iequals "BAR"
         }
         
->>>>>>> 4daff648
         rule test_2 {
           condition:
             // Make sure that undef or true is true.
             test_proto2.int64_undef == 0 or true
         }
-<<<<<<< HEAD
-
-=======
-        
->>>>>>> 4daff648
+
         rule test_3 {
           condition:
             // Make sure that undef and true is false
